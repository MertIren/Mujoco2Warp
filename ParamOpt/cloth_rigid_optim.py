# Copyright (c) 2022 NVIDIA CORPORATION.  All rights reserved.
# NVIDIA CORPORATION and its licensors retain all intellectual property
# and proprietary rights in and to this software, related documentation
# and any modifications thereto.  Any use, reproduction, disclosure or
# distribution of this software and related documentation without an express
# license agreement from NVIDIA CORPORATION is strictly prohibited.

###########################################################################
# Example Sim Grad Cloth
#
# Shows how to use Warp to optimize the initial velocities of a piece of
# cloth such that its center of mass hits a target after a specified time.
#
# This example uses the built-in wp.Tape() object to compute gradients of
# the distance to target (loss) w.r.t the initial velocity, followed by
# a simple gradient-descent optimization step.
#
###########################################################################

import math

import warp as wp
import warp.sim
import warp.optim
import warp.sim.render

from pxr import Usd, UsdGeom, Gf
import numpy as np

@wp.kernel
def assign_param(params: wp.array(dtype=wp.vec3), model_params: wp.array(dtype=wp.vec3)):
    tid = wp.tid()
    model_params[tid] = params[0]

@wp.kernel
def com_kernel(positions: wp.array(dtype=wp.vec3), com: wp.array(dtype=wp.vec3)):
    tid = wp.tid()

    # compute center of mass
    wp.atomic_add(com, 0, positions[tid] / wp.float32(positions.shape[0]))


@wp.kernel
def loss_kernel(com: wp.array(dtype=wp.vec3), target: wp.vec3, pos_error: wp.array(dtype=float), loss: wp.array(dtype=float)):
    # sq. distance to target
    diff = com[0] - target
    pos_error[0] = wp.dot(diff, diff)
    norm = pos_error[0]
    loss[0] = norm

@wp.kernel
def step_kernel(x: wp.array(dtype=wp.vec3), grad: wp.array(dtype=wp.vec3), alpha: float):
    tid = wp.tid()

    # gradient descent step
    x[tid] = x[tid] - grad[tid] * alpha


class Example:
    def __init__(self, stage_path="example_cloth_throw.usd", verbose=False):
        self.verbose = verbose

        # seconds
        sim_duration = 2.0

        # control frequency
        fps = 60
        self.frame_dt = 1.0 / fps
        frame_steps = int(sim_duration / self.frame_dt)

        # sim frequency
        self.sim_substeps = 32
        self.sim_steps = frame_steps * self.sim_substeps
        self.sim_dt = self.frame_dt / self.sim_substeps

        self.iter = 0
        self.render_time = 0.0

        self.train_rate = 0.2

        self.create_model()

        self.integrator = wp.sim.FeatherstoneIntegrator(self.builder)

        # print(f"Shape 1: {self.velocities.numpy().shape}, Shape 2: {self.model.particle_qd.numpy().shape}")

        

        self.target = (8.0, 0.0, 0.0)
        self.com = wp.zeros(1, dtype=wp.vec3, requires_grad=True)
        self.pos_error = wp.zeros(1, dtype=wp.float32, requires_grad=True)
        self.loss = wp.zeros(1, dtype=wp.float32, requires_grad=True)

        # allocate sim states for trajectory
        self.states = []
        for _i in range(self.sim_steps + 1):
            self.states.append(self.model.state())

        
        # self.velocities = wp.zeros(1, dtype=wp.vec3, requires_grad=True)

        self.velocities = wp.array(
            self.states[0].particle_qd.numpy()[0],
            dtype=wp.vec3,
            requires_grad=True
        )
        self.optimizer = wp.optim.Adam(
            [self.velocities],
            lr=self.train_rate,
            # nesterov=False,
        )

        if stage_path:
            self.renderer = wp.sim.render.SimRenderer(self.model, stage_path, scaling=4.0)
        else:
            self.renderer = None

        # capture forward/backward passes
        self.use_cuda_graph = wp.get_device().is_cuda
        if self.use_cuda_graph:
            with wp.ScopedCapture() as capture:
                self.tape = wp.Tape()
                with self.tape:
                    self.forward()
                self.tape.backward(self.loss)
            self.graph = capture.graph

<<<<<<< HEAD
        dim_x = 32
        dim_y = 32
=======
    def create_model(self):
        self.builder = wp.sim.ModelBuilder()
        # builder.default_particle_radius = 0.01

        dim_x = 24
        dim_y = 24
>>>>>>> faded3e1


        # builder.add_cloth_grid(
        #     pos=wp.vec3(0.0, 0.0, 0.0),
        #     vel=wp.vec3(0.1, 0.1, 0.0),
        #     rot=wp.quat_from_axis_angle(wp.vec3(1.0, 0.0, 0.0), -math.pi * 0.25),
        #     dim_x=dim_x,
        #     dim_y=dim_y,
        #     cell_x=1.0 / dim_x,
        #     cell_y=1.0 / dim_y,
        #     mass=1.0,
        #     tri_ke=10000.0,
        #     tri_ka=10000.0,
        #     tri_kd=100.0,
        #     tri_lift=10.0,
        #     tri_drag=5.0,
        # )

        self.builder.add_cloth_grid(
            pos=wp.vec3(0.0, 0.0, 0.0),
            vel=wp.vec3(5.1, 4.1, 1.0),
            rot=wp.quat_from_axis_angle(wp.vec3(1.0, 0.0, 0.0), -math.pi * 0.5),
            # rot = wp.quat_identity(),
            dim_x=dim_x,
            dim_y=dim_y,
            cell_x=0.1*1,
            cell_y=0.1*1,
            # cell_x=1.0/dim_x,
            # cell_y=1.0/dim_y,
            mass=0.1,
            tri_ke=1.0e3,
            tri_ka=1.0e3,
            tri_kd=1.0e1,
            # tri_lift=10.0,
            # tri_drag=5.0,
        )

<<<<<<< HEAD
        box_size = 1.0

        builder.add_shape_box(
            body=-1,
            pos=wp.vec3(8.0, -1.0, 0.0),
            rot=wp.quat_identity(),
            hx=box_size, hy=1.0, hz=box_size,
            ke=1.0e2,
            kd=1.0e2,
            kf=1.0e1,
            # friction=1.0,
            # restitution=0.5,
        )
=======
        box_size = 0.3

        # self.builder.add_shape_box(
        #     body=-1,
        #     pos=wp.vec3(8.0, -1.0, 0.0),
        #     rot=wp.quat_identity(),
        #     hx=box_size, hy=1.0, hz=box_size,
        #     ke=1.0e2,
        #     kd=1.0e2,
        #     kf=1.0e1,
        #     # friction=1.0,
        #     # restitution=0.5,
        # )
>>>>>>> faded3e1

        asset_stage = Usd.Stage.Open("/home/miren/Documents/ParamOpt/assets/bunny.usd")
        mesh_geom = UsdGeom.Mesh(asset_stage.GetPrimAtPath("/root/bunny"))

        points = mesh_geom.GetPointsAttr().Get()
        xform = Gf.Matrix4f(mesh_geom.ComputeLocalToWorldTransform(0.0))

        for i in range(len(points)):
            points[i] = xform.Transform(points[i])

        indices = np.array(mesh_geom.GetFaceVertexIndicesAttr().Get()).flatten()

<<<<<<< HEAD
        # bunny = wp.sim.Mesh(points, indices)
        # builder.add_shape_mesh( 
        #     body = -1,
        #     mesh = bunny,
        #     rot=wp.quat_from_axis_angle(wp.vec3(0.0, 1.0, 0.0), math.pi * -0.5),
        #     # rot=wp.quat_identity(),
        #     scale = (2.0, 2.0, 2.0),
        #     pos = wp.vec3(8.0, -2.7, 0.75),
        #     ke = 1.0e2,
        #     kf = 1.0e2,
        #     kd = 1.0e1,
        # )


        self.model = builder.finalize(requires_grad = True)
=======
        bunny = wp.sim.Mesh(points, indices)
        self.builder.add_shape_mesh( 
            body = -1,
            mesh = bunny,
            rot=wp.quat_from_axis_angle(wp.vec3(0.0, 1.0, 0.0), math.pi * -0.5),
            # rot=wp.quat_identity(),
            scale = (2.0, 2.0, 2.0),
            pos = wp.vec3(8.0, -2.0, 0.0),
            ke = 1.0e2,
            kf = 1.0e2,
            kd = 1.0e1,
        )


        self.model = self.builder.finalize(requires_grad=True)
>>>>>>> faded3e1
        self.model.ground = False
        self.model.soft_contact_ke = 1.0e4
        self.model.soft_contact_kd = 1.0e2

<<<<<<< HEAD
        self.integrator = wp.sim.FeatherstoneIntegrator(self.model)
=======
>>>>>>> faded3e1




    def forward(self):
        # print(self.model.particle_qd.numpy)
        wp.launch(
            kernel=assign_param,
            dim=self.model.particle_count,
            inputs=(self.velocities,),
            outputs=(self.states[0].particle_qd,),
        )

        # run control loop
        for i in range(self.sim_steps):
            wp.sim.collide(self.model, self.states[i])
            self.states[i].clear_forces()

            self.integrator.simulate(self.model, self.states[i], self.states[i + 1], self.sim_dt)

        # compute loss on final state
        self.com.zero_()
        wp.launch(
            com_kernel,
            dim=self.model.particle_count,
            inputs=[self.states[-1].particle_q,],
            outputs=(self.com,),
        )
        wp.launch(loss_kernel, dim=1, inputs=[self.com, self.target,], outputs=(self.pos_error, self.loss,),)

    def step(self):
        with wp.ScopedTimer("step"):
            if self.use_cuda_graph:
                wp.capture_launch(self.graph)
            else:
                self.tape = wp.Tape()
                with self.tape:
                    self.forward()
                self.tape.backward(loss=self.loss)

            # gradient descent step
            # x = self.states[0].particle_qd

            if self.verbose:
                self.log_step()
        
            self.optimizer.step([self.velocities.grad])


            # wp.launch(step_kernel, dim=len(x), inputs=[x, x.grad, self.train_rate])

            # clear grads for next iteration
            self.tape.zero()
            self.loss.zero_()
            self.com.zero_()
            self.pos_error.zero_()

            self.iter = self.iter + 1

    def log_step(self):
<<<<<<< HEAD
        x = self.states[0].particle_qd.numpy().flatten()
        x_grad = self.states[0].particle_qd.grad.numpy().flatten()
        print(f"Iter: {self.iter} Loss: {self.loss}")
        print(f"Max velocity: {np.max(x)}, Min Velocity: {np.min(x)}")
        print(f"Max Grad: {np.max(x_grad)}, Min Velocity: {np.min(x_grad)}")
=======
        x = self.velocities.numpy()
        x_grad = self.velocities.grad.numpy()

        print(f"Iter: {self.iter} Loss: {self.loss}")
        # print(f"Velocities shape: {self.states[0].particle_qd.numpy().shape}")
>>>>>>> faded3e1
        # print(f"Particle Velocities: {self.states[0].particle_qd.numpy()}")

        print(f"Max velocity: {np.max(x)}, Min velocity: {np.min(x)}")
        print(f"Max grad: {np.max(x_grad)}, Min grad: {np.min(x_grad)}")



    def render(self):
        if self.renderer is None:
            return

        with wp.ScopedTimer("render"):
            # draw trajectory
            traj_verts = [self.states[0].particle_q.numpy().mean(axis=0)]

            for i in range(0, self.sim_steps, self.sim_substeps):
                traj_verts.append(self.states[i].particle_q.numpy().mean(axis=0))

                self.renderer.begin_frame(self.render_time)
                self.renderer.render(self.states[i])
                self.renderer.render_box(
                    pos=self.target,
                    rot=wp.quat_identity(),
                    extents=(0.1, 0.1, 0.1),
                    name="target",
                    color=(1.0, 0.0, 0.0),
                )
                self.renderer.render_line_strip(
                    vertices=traj_verts,
                    color=wp.render.bourke_color_map(0.0, 269.0, self.loss.numpy()[0]),
                    radius=0.02,
                    name=f"traj_{self.iter - 1}",
                )
                self.renderer.end_frame()

                self.render_time += self.frame_dt


if __name__ == "__main__":
    import argparse

    parser = argparse.ArgumentParser(formatter_class=argparse.ArgumentDefaultsHelpFormatter)
    parser.add_argument("--device", type=str, default=None, help="Override the default Warp device.")
    parser.add_argument(
        "--stage_path",
        type=lambda x: None if x == "None" else str(x),
        default="example_cloth_throw.usd",
        help="Path to the output USD file.",
    )
    parser.add_argument("--train_iters", type=int, default=64, help="Total number of training iterations.")
    parser.add_argument("--verbose", action="store_true", help="Print out additional status messages during execution.")

    args = parser.parse_known_args()[0]

    with wp.ScopedDevice(args.device):
        example = Example(stage_path=args.stage_path, verbose=args.verbose)

        # replay and optimize
        for i in range(args.train_iters):
            example.step()
            if i % 1 == 0 or i == args.train_iters-1:
                example.render()

        if example.renderer:
            example.renderer.save()<|MERGE_RESOLUTION|>--- conflicted
+++ resolved
@@ -125,17 +125,12 @@
                 self.tape.backward(self.loss)
             self.graph = capture.graph
 
-<<<<<<< HEAD
-        dim_x = 32
-        dim_y = 32
-=======
     def create_model(self):
         self.builder = wp.sim.ModelBuilder()
         # builder.default_particle_radius = 0.01
 
         dim_x = 24
         dim_y = 24
->>>>>>> faded3e1
 
 
         # builder.add_cloth_grid(
@@ -173,21 +168,6 @@
             # tri_drag=5.0,
         )
 
-<<<<<<< HEAD
-        box_size = 1.0
-
-        builder.add_shape_box(
-            body=-1,
-            pos=wp.vec3(8.0, -1.0, 0.0),
-            rot=wp.quat_identity(),
-            hx=box_size, hy=1.0, hz=box_size,
-            ke=1.0e2,
-            kd=1.0e2,
-            kf=1.0e1,
-            # friction=1.0,
-            # restitution=0.5,
-        )
-=======
         box_size = 0.3
 
         # self.builder.add_shape_box(
@@ -201,7 +181,6 @@
         #     # friction=1.0,
         #     # restitution=0.5,
         # )
->>>>>>> faded3e1
 
         asset_stage = Usd.Stage.Open("/home/miren/Documents/ParamOpt/assets/bunny.usd")
         mesh_geom = UsdGeom.Mesh(asset_stage.GetPrimAtPath("/root/bunny"))
@@ -214,23 +193,6 @@
 
         indices = np.array(mesh_geom.GetFaceVertexIndicesAttr().Get()).flatten()
 
-<<<<<<< HEAD
-        # bunny = wp.sim.Mesh(points, indices)
-        # builder.add_shape_mesh( 
-        #     body = -1,
-        #     mesh = bunny,
-        #     rot=wp.quat_from_axis_angle(wp.vec3(0.0, 1.0, 0.0), math.pi * -0.5),
-        #     # rot=wp.quat_identity(),
-        #     scale = (2.0, 2.0, 2.0),
-        #     pos = wp.vec3(8.0, -2.7, 0.75),
-        #     ke = 1.0e2,
-        #     kf = 1.0e2,
-        #     kd = 1.0e1,
-        # )
-
-
-        self.model = builder.finalize(requires_grad = True)
-=======
         bunny = wp.sim.Mesh(points, indices)
         self.builder.add_shape_mesh( 
             body = -1,
@@ -246,15 +208,10 @@
 
 
         self.model = self.builder.finalize(requires_grad=True)
->>>>>>> faded3e1
         self.model.ground = False
         self.model.soft_contact_ke = 1.0e4
         self.model.soft_contact_kd = 1.0e2
 
-<<<<<<< HEAD
-        self.integrator = wp.sim.FeatherstoneIntegrator(self.model)
-=======
->>>>>>> faded3e1
 
 
 
@@ -315,19 +272,11 @@
             self.iter = self.iter + 1
 
     def log_step(self):
-<<<<<<< HEAD
-        x = self.states[0].particle_qd.numpy().flatten()
-        x_grad = self.states[0].particle_qd.grad.numpy().flatten()
-        print(f"Iter: {self.iter} Loss: {self.loss}")
-        print(f"Max velocity: {np.max(x)}, Min Velocity: {np.min(x)}")
-        print(f"Max Grad: {np.max(x_grad)}, Min Velocity: {np.min(x_grad)}")
-=======
         x = self.velocities.numpy()
         x_grad = self.velocities.grad.numpy()
 
         print(f"Iter: {self.iter} Loss: {self.loss}")
         # print(f"Velocities shape: {self.states[0].particle_qd.numpy().shape}")
->>>>>>> faded3e1
         # print(f"Particle Velocities: {self.states[0].particle_qd.numpy()}")
 
         print(f"Max velocity: {np.max(x)}, Min velocity: {np.min(x)}")
